--- conflicted
+++ resolved
@@ -217,13 +217,6 @@
         s = "ENABLED" if Qt.CheckState(state) == Qt.Checked else "DISABLED"
         self.root.logger.info(f"Save results as CSV {s}")
 
-<<<<<<< HEAD
-    def update_nwb_choice(self, state):
-        s = "ENABLED" if Qt.CheckState(state) == Qt.Checked else "DISABLED"
-        self.root.logger.info(f"Save results as NWB {s}")
-
-=======
->>>>>>> 52033605
     def update_filter_choice(self, state):
         s = "ENABLED" if Qt.CheckState(state) == Qt.Checked else "DISABLED"
         self.root.logger.info(f"Filtering predictions {s}")

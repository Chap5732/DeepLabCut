#
# DeepLabCut Toolbox (deeplabcut.org)
# © A. & M.W. Mathis Labs
# https://github.com/DeepLabCut/DeepLabCut
#
# Please see AUTHORS for contributors.
# https://github.com/DeepLabCut/DeepLabCut/blob/master/AUTHORS
#
# Licensed under GNU Lesser General Public License v3.0
#
import numpy as np
import pandas as pd
import pytest

import deeplabcut.pose_estimation_tensorflow as pet
from deeplabcut.pose_estimation_tensorflow.core.evaluate import (
    get_available_requested_snapshots,
    get_snapshots_by_index,
)


def make_single_animal_rmse_df(
    bodyparts,
    train_indices,
    test_indices,
    error_data=None,
) -> pd.DataFrame:
    if error_data is None:
        error_data = np.ones((len(train_indices) + len(test_indices), len(bodyparts)))
    return pd.DataFrame(error_data, columns=bodyparts)


def make_multi_animal_rmse_df(
    scorer,
    individuals,
    bodyparts,
    train_indices,
    test_indices,
    error_data=None,
) -> pd.DataFrame:
    columns = pd.MultiIndex.from_product(
        [[scorer], individuals, bodyparts],
        names=["scorer", "individuals", "bodyparts"],
    )
    if error_data is None:
        error_data = np.ones(
            (len(train_indices) + len(test_indices), len(individuals) * len(bodyparts))
        )
    return pd.DataFrame(error_data, columns=columns)


KEYPOINT_ERROR_NAMES = [
    "Train error (px)",
    "Test error (px)",
    "Train error (px) with p-cutoff",
    "Test error (px) with p-cutoff",
]

KEYPOINT_ERROR_TEST_DATA = [
    (
        {
            "df_error": make_single_animal_rmse_df(
                bodyparts=["leg", "arm", "head"],
                train_indices=[0, 1, 3],
                test_indices=[2, 4],
            ),
            "train_indices": [0, 1, 3],
            "test_indices": [2, 4],
        },
        {
            "leg": [1.0, 1.0],  # train, test
            "arm": [1.0, 1.0],  # train, test
            "head": [1.0, 1.0],  # train, test
        },
    ),
    (
        {
            "df_error": make_single_animal_rmse_df(
                bodyparts=["leftHand", "rightHand"],
                train_indices=[0, 2],
                test_indices=[1, 3],
                error_data=[
                    [1.0, np.nan],
                    [1.0, 0.0],
                    [0.0, 10.0],
                    [5.0, 5.0],
                ],
            ),
            "train_indices": [0, 2],
            "test_indices": [1, 3],
        },
        {
            "leftHand": [0.5, 3.0],  # train, test
            "rightHand": [10.0, 2.5],  # train, test
        },
    ),
    (
        {
            "df_error": make_single_animal_rmse_df(
                bodyparts=["leg", "arm", "head"],
                train_indices=[0, 1, 3],
                test_indices=[2, 4],
            ),
            "train_indices": [0, 1, 3],
            "test_indices": [2, 4],
        },
        {
            "leg": [1.0, 1.0],  # train, test
            "arm": [1.0, 1.0],  # train, test
            "head": [1.0, 1.0],  # train, test
        },
    ),
    (
        {
            "df_error": make_multi_animal_rmse_df(
                scorer="john",
                individuals=["individual_1", "individual_2"],
                bodyparts=["leftArm", "rightArm"],
                train_indices=[0, 1, 3],
                test_indices=[2],
                error_data=[
                    # individual_1, individual2
                    # leftArm, rightArm, leftArm, rightArm
                    [1.0, np.nan, 1.0, 2.0],
                    [2.0, 0.0, 1.0, np.nan],
                    [3.0, 10.0, 1.0, np.nan],
                    [10.0, 4.0, np.nan, np.nan],
                ],
            ),
            "train_indices": [0, 1, 3],
            "test_indices": [2],
        },
        {
            "leftArm": [3.0, 2.0],  # train, test
            "rightArm": [2.0, 10.0],  # train, test
        },
    ),
]


@pytest.mark.parametrize("inputs, expected_values", KEYPOINT_ERROR_TEST_DATA)
def test_evaluate_keypoint_error(inputs, expected_values):
    keypoint_error = pet.keypoint_error(
        inputs["df_error"],
        inputs["df_error"],
        inputs["train_indices"],
        inputs["test_indices"],
    )
    print(inputs["df_error"])
    print(keypoint_error)
    for bodypart, mean_errors in expected_values.items():
        for error_name in KEYPOINT_ERROR_NAMES:
            if "train" in error_name.lower():
                mean_error = mean_errors[0]
            else:
                mean_error = mean_errors[1]

            assert keypoint_error.loc[error_name, bodypart] == mean_error


def test_get_available_requested_snapshots_ok():
    """Test that the correct snapshots are returned."""
    available = ["snapshot-1", "snapshot-2"]
    requested = ["snapshot-2", "snapshot-3"]

    snapshots = get_available_requested_snapshots(
        requested_snapshots=requested,
        available_snapshots=available,
    )
<<<<<<< HEAD
    assert snapshots == ['snapshot-2']
=======
    assert snapshots == ["snapshot-2"]
>>>>>>> 2fc50b7b


def test_get_available_requested_snapshots_error():
    """Test that a ValueError is raised when requested snapshots are not available."""
    with pytest.raises(ValueError):
        get_available_requested_snapshots(
            requested_snapshots=["snapshot-2"],
            available_snapshots=["snapshot-1", "snapshot-3"],
        )


def test_get_snapshots_by_index_int_ok():
    """Test that the correct snapshots are returned."""
    available = ["snapshot-1", "snapshot-2", "snapshot-3"]

    # positive int
    snapshots = get_snapshots_by_index(
        idx=2,
        available_snapshots=available,
    )
<<<<<<< HEAD
    assert snapshots == ['snapshot-3']
=======
    assert snapshots == ["snapshot-3"]
>>>>>>> 2fc50b7b

    # negative int
    snapshots = get_snapshots_by_index(
        idx=-2,
        available_snapshots=available,
    )
<<<<<<< HEAD
    assert snapshots == ['snapshot-2']
=======
    assert snapshots == ["snapshot-2"]
>>>>>>> 2fc50b7b

    # all snapshots
    snapshots = get_snapshots_by_index(
        idx="all",
        available_snapshots=available,
    )
    assert snapshots == ["snapshot-1", "snapshot-2", "snapshot-3"]


def test_get_snapshots_by_index_error():
    """Test that a ValueError is raised when the index is out of range or invalid str."""
    available = ["snapshot-1", "snapshot-2", "snapshot-3"]

    # positive int
    with pytest.raises(IndexError):
        get_snapshots_by_index(
            idx=5,
            available_snapshots=available,
        )
    # negative int
    with pytest.raises(IndexError):
        get_snapshots_by_index(
            idx=-4,
            available_snapshots=available,
        )
    # invalid str
    with pytest.raises(IndexError):
        get_snapshots_by_index(
            idx="1",
            available_snapshots=available,
        )<|MERGE_RESOLUTION|>--- conflicted
+++ resolved
@@ -167,11 +167,7 @@
         requested_snapshots=requested,
         available_snapshots=available,
     )
-<<<<<<< HEAD
-    assert snapshots == ['snapshot-2']
-=======
     assert snapshots == ["snapshot-2"]
->>>>>>> 2fc50b7b
 
 
 def test_get_available_requested_snapshots_error():
@@ -192,22 +188,14 @@
         idx=2,
         available_snapshots=available,
     )
-<<<<<<< HEAD
-    assert snapshots == ['snapshot-3']
-=======
     assert snapshots == ["snapshot-3"]
->>>>>>> 2fc50b7b
 
     # negative int
     snapshots = get_snapshots_by_index(
         idx=-2,
         available_snapshots=available,
     )
-<<<<<<< HEAD
-    assert snapshots == ['snapshot-2']
-=======
     assert snapshots == ["snapshot-2"]
->>>>>>> 2fc50b7b
 
     # all snapshots
     snapshots = get_snapshots_by_index(
